# Copyright 2018 Google LLC
#
# Licensed under the Apache License, Version 2.0 (the "License");
# you may not use this file except in compliance with the License.
# You may obtain a copy of the License at
#
#     http://www.apache.org/licenses/LICENSE-2.0
#
# Unless required by applicable law or agreed to in writing, software
# distributed under the License is distributed on an "AS IS" BASIS,
# WITHOUT WARRANTIES OR CONDITIONS OF ANY KIND, either express or implied.
# See the License for the specific language governing permissions and
# limitations under the License.

"""A HTTP server that generates badges for google python projects

Requires Python 3.6 or later.

Example usage (defaults to using host='0.0.0.0', port=8080):
    $ python3 main.py

For production usage, this module exports a WSGI application called  `app`

Supported routes:
    /one_badge_image?package=<package_name>&badge=<badge_name>
        - displays the badge image
        - lefthand side displays badge name representing a py package
        - righthand side displays the status
    /one_badge_target?package=<package_name>
        - displays self and pairwise compatibility
        - displays any outdated dependencies

Example Usage:
    http://0.0.0.0:8080/one_badge_image?package=tensorflow&badge=TensorFlow
    http://0.0.0.0:8080/one_badge_target?package=tensorflow
"""

import enum
import flask
import pybadges

import utils as badge_utils
from compatibility_lib import utils as compat_utils
from compatibility_lib.compatibility_store import Status as PackageStatus
from compatibility_lib.dependency_highlighter import PriorityLevel

from compatibility_lib import configs
from compatibility_lib import package
<<<<<<< HEAD
from typing import FrozenSet, List
=======
from typing import FrozenSet, Iterable
>>>>>>> eecf4845

app = flask.Flask(__name__)


@enum.unique
class BadgeStatus(enum.Enum):
    """Represents a package's badge status.

    The status is based on the results of running 'pip install' and
    'pip check' on the compatibility server. Statuses are defined in
    descending priority level.

    UNKNOWN_PACKAGE: package not in whitelist
    INTERNAL_ERROR: unexpected internal error
    MISSING_DATA: missing package data from package store
    SELF_INCOMPATIBLE: pip error when installing self
    PAIR_INCOMPATIBLE: pip error when installed with another package
    OBSOLETE_DEPENDENCY: package has a high priority outdated dependency
    OUTDATED_DEPENDENCY: package has a low priority outdated dependency
    SUCCESS: No issues
    """
    UNKNOWN_PACKAGE = 'UNKNOWN_PACKAGE'
    INTERNAL_ERROR = 'INTERNAL_ERROR'
    MISSING_DATA = 'MISSING_DATA'
    SELF_INCOMPATIBLE = 'SELF_INCOMPATIBLE'
    PAIR_INCOMPATIBLE = 'INCOMPATIBLE'
    OBSOLETE_DEPENDENCY = 'OBSOLETE_DEPENDENCY'
    OUTDATED_DEPENDENCY = 'OUTDATED_DEPENDENCY'
    SUCCESS = 'SUCCESS'

    @classmethod
    def get_highest_status(cls, statuses: Iterable[enum.Enum]):
        """Gets the highest BadgeStatus.

        This method works because `cls.__members__` is an ordered dict.

        Args:
            statuses: A list of BadgeStatuses.

        Returns:
            The BadgeStatus found in `statuses` that has the highest priority.
            For example, INTERNAL_ERROR would be returned if `statuses`
            contained INTERNAL_ERROR and OUTDATED_DEPENDENCY.

        Raises:
            ValueError: If no BadgeStatus exists. For example, if the length of
                `statuses` is 0, an error is raised.
        """
        for status in cls.__members__.values():
            if status in statuses:
                return status
        raise ValueError("'statuses' did not contain a valid BadgeStatus")


BADGE_STATUS_TO_COLOR = {
    BadgeStatus.UNKNOWN_PACKAGE: 'lightgrey',
    BadgeStatus.INTERNAL_ERROR: 'lightgrey',
    BadgeStatus.MISSING_DATA: 'lightgrey',
    BadgeStatus.SELF_INCOMPATIBLE: 'red',
    BadgeStatus.PAIR_INCOMPATIBLE: 'red',
    BadgeStatus.OBSOLETE_DEPENDENCY: 'red',
    BadgeStatus.OUTDATED_DEPENDENCY: 'yellowgreen',
    BadgeStatus.SUCCESS: 'brightgreen',
}


PACKAGE_STATUS_TO_BADGE_STATUS = {
    PackageStatus.UNKNOWN: BadgeStatus.UNKNOWN_PACKAGE,
    PackageStatus.CHECK_WARNING: BadgeStatus.INTERNAL_ERROR,
    PackageStatus.SUCCESS: BadgeStatus.SUCCESS,
    PackageStatus.INSTALL_ERROR: None
}


DEPENDENCY_STATUS_TO_BADGE_STATUS = {
    PriorityLevel.UP_TO_DATE: BadgeStatus.SUCCESS,
    PriorityLevel.LOW_PRIORITY: BadgeStatus.OUTDATED_DEPENDENCY,
    PriorityLevel.HIGH_PRIORITY: BadgeStatus.OBSOLETE_DEPENDENCY,
}


def _get_supported_versions(package_name: str) -> List[int]:
    """Gets the given package's supported python versions

    Args:
        package_name: The package name.

    Returns:
        A list of supported python versions.
    """
    supported = []
    if not compat_utils._is_package_in_whitelist([package_name]):
        return supported
    unsupported_package_mapping = configs.PKG_PY_VERSION_NOT_SUPPORTED
    for version in (2, 3):
        unsupported_packages = unsupported_package_mapping[version]
        if package_name not in unsupported_packages:
            supported.append(version)
    return supported


def _get_self_compatibility_dict(package_name: str) -> dict:
    """Returns a dict containing self compatibility status and details.

    Args:
        package_name: the name of the package to check (e.g.
            "google-cloud-storage").

    Returns:
        A dict containing the self compatibility status and details for any
        self incompatibilities. The dict will be formatted like the following:

        {
            'py2': { 'status': BadgeStatus.SUCCESS, 'details': {} },
            'py3': { 'status': BadgeStatus.SUCCESS, 'details': {} },
        }
    """
    pkg = package.Package(package_name)
    compatibility_results = badge_utils.store.get_self_compatibility(pkg)
    supported = _get_supported_versions(package_name)
    if len(compatibility_results) < len(supported):
        missing_details = 'Missing data for python version(s) {}.'.format(
            ' and '.join(supported))
        result_dict = badge_utils._build_default_result(
            status=BadgeStatus.MISSING_DATA, details=missing_details)
        return result_dict

    result_dict = badge_utils._build_default_result(
        status=BadgeStatus.SUCCESS,
        details='The package does not support this version of python.')
    for res in compatibility_results:
        pyver = badge_utils.PY_VER_MAPPING[res.python_major_version]
        badge_status = PACKAGE_STATUS_TO_BADGE_STATUS.get(
            res.status) or BadgeStatus.SELF_INCOMPATIBLE
        result_dict[pyver]['status'] = badge_status
        result_dict[pyver]['details'] = res.details
        if res.details is None:
            result_dict[pyver]['details'] = badge_utils.EMPTY_DETAILS
    return result_dict


def _get_other_package_from_set(name: str,
                                package_set: FrozenSet[package.Package]
                                ) -> package.Package:
    """Returns the package that does *not* have the given name.

    Args:
        name: The name of the package not to return.
        package_set: A set of two unsorted packages, one of which has the
            given name.

    Returns:
        The Package object that doesn't correspond to the give package name.
    """
    first, second = package_set
    if first.install_name == name:
        return second
    return first


def _get_pair_compatibility_dict(package_name: str) -> dict:
    """Get the pairwise dependency compatibility check result for a package.

    Rules:
        - Return warning status if not compatible with any of the listed
          Google owned Python packages. Whole list in compatibility_lib.config.
        - Ignore the warning status if:
            - The package doesn't support one of the Python versions.
            - The package's pair is not self compatible, which means the
              pairwise conflict isn't related to the package being checked.
        - Return success status if compatible with all the list of Google owned
          Python packages.

    Args:
        package_name: the name of the package to get pairwise dependencies for
            (e.g. "google-cloud-storage").

    Returns:
        A dict containing the pair compatibility status and details for any
        pair incompatibilities. Note that details can map to None, a string,
        or another dict. The returned dict will be formatted like the
        following:
        {
            'py2': {'status': BadgeStatus.PAIR_INCOMPATIBLE,
                    'details': {'apache-beam[gcp]': 'NO DETAILS'}},
            'py3': {'status': BadgeStatus.SUCCESS, 'details': {}}
        }
    """
    result_dict = badge_utils._build_default_result(status=BadgeStatus.SUCCESS)
    unsupported_package_mapping = configs.PKG_PY_VERSION_NOT_SUPPORTED
    supported_versions = _get_supported_versions(package_name)
    pair_mapping = badge_utils.store.get_pairwise_compatibility_for_package(
        package_name)
    for pair, compatibility_results in pair_mapping.items():
        if len(compatibility_results) < len(supported_versions):
            missing_details = 'Missing data for python version(s) {}.'.format(
                ' and '.join(supported_versions))
            result_dict = badge_utils._build_default_result(
                status=BadgeStatus.MISSING_DATA, details=missing_details)
            return result_dict

        other_package = _get_other_package_from_set(package_name, pair)

        for res in compatibility_results:
            version = res.python_major_version            # eg. '2', '3'
            pyver = badge_utils.PY_VER_MAPPING[version]   # eg. 'py2', 'py3'

            if result_dict[pyver]['details'] is None:
                result_dict[pyver]['details'] = {}

            # Only look at a check failure status
            # Ignore the unsupported and non self compatible packages
            if res.status == PackageStatus.SUCCESS:
                continue

            # Not all packages are supported in both Python 2 and Python 3. If
            # `other_package` is not supported in the Python version being
            # checked then skip the result.
            unsupported_packages = unsupported_package_mapping.get(version)
            other_package_name = other_package.install_name
            if other_package_name in unsupported_packages:
                continue

            # If `other_package` is not self compatible (meaning that it has a
            # conflict within it's own dependencies) then skip the result since
            # the `other_package` will be incompatible with all other packages.
            self_compat_res = _get_self_compatibility_dict(other_package_name)
            if self_compat_res[pyver]['status'] != BadgeStatus.SUCCESS:
                continue

            details = res.details or badge_utils.EMPTY_DETAILS
            badge_status = PACKAGE_STATUS_TO_BADGE_STATUS.get(
                res.status) or BadgeStatus.PAIR_INCOMPATIBLE
            result_dict[pyver]['status'] = badge_status
            result_dict[pyver]['details'][other_package_name] = details

    return result_dict


def _get_dependency_dict(package_name: str) -> dict:
    """Returns a dict containing outdated dependencies' status and details.

    Args:
        package_name: the name of the package to get outdated dependencies for
            (e.g. "google-cloud-storage").

    Returns:
        A dict containing the outdated dependency status and details for any
        outdated dependencies. Note that details maps to a dict that may be
        nested. The returned dict will be formatted like the following:
        {
            'status': BadgeStatus.OBSOLETE_DEPENDENCY,
            'details': {
                'google-cloud-bigquery': {
                    'installed_version': '1.6.1',
                    'latest_version': '1.10.0',
                    'priority': 'HIGH_PRIORITY',
                    'detail': ('google-cloud-bigquery is 3 or more minor'
                              'versions behind the latest version')
                },
            },
        }
    """
    result_dict = badge_utils._build_default_result(
        status=BadgeStatus.SUCCESS, include_pyversion=False, details={})

    outdated_deps = badge_utils.highlighter.check_package(package_name)
    _deps_list = badge_utils.finder.get_deprecated_dep(package_name)[1]
    deprecated_deps = ', '.join(_deps_list)

    outdated_depencdency_name_to_details = {}
    max_level = badge_utils.priority_level.UP_TO_DATE
    for dep in outdated_deps:
        dep_detail = {}
        level = dep.priority.level
        if level.value > max_level.value:
            max_level = level
        dep_detail['installed_version'] = dep.installed_version
        dep_detail['latest_version'] = dep.latest_version
        dep_detail['priority'] = dep.priority.level.name
        dep_detail['detail'] = dep.priority.details
        outdated_depencdency_name_to_details[dep.name] = dep_detail
    badge_status = DEPENDENCY_STATUS_TO_BADGE_STATUS[max_level]
    result_dict['status'] = badge_status
    result_dict['details'] = outdated_depencdency_name_to_details
    result_dict['deprecated_deps'] = deprecated_deps

    return result_dict


def _get_badge_status(
        self_compat_res: dict,
        google_compat_res: dict,
        dependency_res: dict) -> BadgeStatus:
    """Get the badge status.

    The badge status will determine the right hand text and the color of
    the badge.

    Args:
        self_compat_res: a dict containing a package's self compatibility
            status for py2 and py3. See _get_self_compatibility_dict().
        google_compat_res: a dict containing a package's pair compatibility
            status for py2 and py3. See _get_pair_compatibility_dict().
        dependency_res: a dict containing a package's dependency status.
            See _get_dependency_dict().

    Returns:
        The cumulative badge status.
    """
    statuses = []
    for pyver in ['py2', 'py3']:
        statuses.append(self_compat_res[pyver]['status'])
        statuses.append(google_compat_res[pyver]['status'])
    statuses.append(dependency_res['status'])
    return BadgeStatus.get_highest_status(statuses)


def _get_check_results(package_name: str, commit_number: str = None):
    """Gets the compatibility and dependency check results.

    Returns a 3 tuple: self compatibility, pair compatibility, dependency dicts
    that are used to generate badge images and badge target pages.
    """
    default_status = BadgeStatus.UNKNOWN_PACKAGE
    self_compat_res = badge_utils._build_default_result(
        status=default_status, details={})
    google_compat_res = badge_utils._build_default_result(
        status=default_status, details={})
    dependency_res = badge_utils._build_default_result(
        status=default_status, include_pyversion=False, details={})

    # If a package is not whitelisted, return defaults
    if not compat_utils._is_package_in_whitelist([package_name]):
        return (self_compat_res, google_compat_res, dependency_res)

    self_compat_res = _get_self_compatibility_dict(package_name)
    google_compat_res = _get_pair_compatibility_dict(package_name)
    dependency_res = _get_dependency_dict(package_name)

    return (self_compat_res, google_compat_res, dependency_res)


@app.route('/')
def greetings():
    """This allows for testing server health using minimal resources"""
    return 'Hello World!'


def _format_badge_name(package_name, badge_name, commit_number):
    """Formats the badge name (assumes package_name is whitelisted)."""
    if badge_name:
        return badge_name

    if 'github.com' in package_name:
        return 'compatibility check (master)'
    else:
        return 'compatibility check (PyPI)'


@app.route('/one_badge_image')
def one_badge_image():
    """Generate a badge that captures all checks."""
    package_name = flask.request.args.get('package')
    badge_name = flask.request.args.get('badge')

    commit_number = badge_utils._calculate_commit_number(package_name)
    self, google, dependency = _get_check_results(package_name)
    status = _get_badge_status(self, google, dependency)
    color = BADGE_STATUS_TO_COLOR[status]
    badge_name = _format_badge_name(package_name, badge_name, commit_number)
    details_link = '{}{}'.format(
        flask.request.url_root[:-1],
        flask.url_for('one_badge_target', package=package_name))
    badge = pybadges.badge(
        left_text=badge_name,
        right_text=status,
        right_color=color,
        whole_link=details_link)

    response = flask.make_response(badge)
    response.content_type = badge_utils.SVG_CONTENT_TYPE

    # https://tools.ietf.org/html/rfc2616#section-13.4 allows success responses
    # to be cached if no `Cache-Control` header is set. Since the content of
    # the image is frequently updated, caching is explicitly disabled to force
    # the client/cache to refetch the content on every request.
    response.headers['Cache-Control'] = 'no-cache'

    return response


@app.route('/one_badge_target')
def one_badge_target():
    package_name = flask.request.args.get('package')
    commit_number = badge_utils._calculate_commit_number(package_name)

    self, google, dependency = _get_check_results(package_name)
    target = flask.render_template(
        'one-badge.html',
        package_name=package_name,
        self_compat_res=self,
        google_compat_res=google,
        dependency_res=dependency,
        commit_number=commit_number)
    return target


if __name__ == '__main__':
    app.run(host='0.0.0.0', port=8080)<|MERGE_RESOLUTION|>--- conflicted
+++ resolved
@@ -46,11 +46,7 @@
 
 from compatibility_lib import configs
 from compatibility_lib import package
-<<<<<<< HEAD
-from typing import FrozenSet, List
-=======
-from typing import FrozenSet, Iterable
->>>>>>> eecf4845
+from typing import FrozenSet, Iterable, List
 
 app = flask.Flask(__name__)
 
