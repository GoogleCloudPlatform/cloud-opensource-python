--- conflicted
+++ resolved
@@ -264,7 +264,6 @@
             version = res.python_major_version            # eg. '2', '3'
             pyver = badge_utils.PY_VER_MAPPING[version]   # eg. 'py2', 'py3'
 
-<<<<<<< HEAD
             # Not all packages are supported in both Python 2 and Python 3. If
             # either package is not supported in the Python version being
             # checked then skip the check.
@@ -273,9 +272,6 @@
                 continue
 
             if result_dict[pyver]['details'] == default_details:
-=======
-            if result_dict[pyver]['details'] is badge_utils.EMPTY_DETAILS:
->>>>>>> 69d3f3d7
                 result_dict[pyver]['details'] = {}
 
             # The logic after this point only handles non SUCCESS statuses.
