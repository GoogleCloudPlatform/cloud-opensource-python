--- conflicted
+++ resolved
@@ -16,7 +16,6 @@
 
 # Build dashboard
 function build_dashboard {
-    python grid_builder.py > dashboard/index.html
     if [ -n "$GOOGLE_APPLICATION_CREDENTIALS" ]; then
       openssl aes-256-cbc -d -a -k "$GOOGLE_CREDENTIALS_PASSPHRASE" \
           -in credentials.json.enc \
@@ -25,10 +24,6 @@
     else
       echo "No credentials. Dashboard will not build."
     fi
-<<<<<<< HEAD
-=======
-    python grid_builder.py > dashboard/index.html
->>>>>>> a4981e75
     return $?
 }
 
