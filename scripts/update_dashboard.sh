# Copyright 2018, Google LLC
#
# Licensed under the Apache License, Version 2.0 (the "License");
# you may not use this file except in compliance with the License.
# You may obtain a copy of the License at
#
#     http://www.apache.org/licenses/LICENSE-2.0
#
# Unless required by applicable law or agreed to in writing, software
# distributed under the License is distributed on an "AS IS" BASIS,
# WITHOUT WARRANTIES OR CONDITIONS OF ANY KIND, either express or implied.
# See the License for the specific language governing permissions and
# limitations under the License.

set -ev

# Build dashboard
function build_dashboard {
<<<<<<< HEAD
    python grid_builder.py > dashboard/index.html
=======
    if [ -n "$GOOGLE_APPLICATION_CREDENTIALS" ]; then
      openssl aes-256-cbc -d -a -k "$GOOGLE_CREDENTIALS_PASSPHRASE" \
          -in credentials.json.enc \
          -out $GOOGLE_APPLICATION_CREDENTIALS
    else
      echo "No credentials. Dashboard will not build."
    fi
    mv dashboard/dashboard.html dashboard/index.html
>>>>>>> 42f10e74
    return $?
}

build_dashboard<|MERGE_RESOLUTION|>--- conflicted
+++ resolved
@@ -16,9 +16,6 @@
 
 # Build dashboard
 function build_dashboard {
-<<<<<<< HEAD
-    python grid_builder.py > dashboard/index.html
-=======
     if [ -n "$GOOGLE_APPLICATION_CREDENTIALS" ]; then
       openssl aes-256-cbc -d -a -k "$GOOGLE_CREDENTIALS_PASSPHRASE" \
           -in credentials.json.enc \
@@ -26,8 +23,7 @@
     else
       echo "No credentials. Dashboard will not build."
     fi
-    mv dashboard/dashboard.html dashboard/index.html
->>>>>>> 42f10e74
+    python grid_builder.py > dashboard/index.html
     return $?
 }
 
