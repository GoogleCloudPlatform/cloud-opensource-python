--- conflicted
+++ resolved
@@ -48,7 +48,6 @@
 
 import pip_checker
 
-<<<<<<< HEAD
 # White list Google owned Python packages
 GITHUB_PREFIX = 'github.com/'
 WHITELIST_GITHUB_REPO = ['GoogleCloudPlatform/',
@@ -60,8 +59,6 @@
     '3': ['python3', '-m', 'pip'],
 }
 
-=======
->>>>>>> 8a69da15
 
 def _parse_python_version_to_interpreter_mapping(s):
     version_to_interpreter = {}
