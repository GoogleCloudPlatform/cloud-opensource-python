--- conflicted
+++ resolved
@@ -432,7 +432,6 @@
                 install_names.append(
                     os.path.join(client_repo_directory, install_subdirectory))
             else:
-<<<<<<< HEAD
                 install_names.append(pkg)
 
         command = self._build_command(['install', '-U'] + install_names)
@@ -456,30 +455,6 @@
                                   PipCheckResultType.INSTALL_ERROR,
                                   output)
 
-=======
-                command = self._build_command(['install', '-U'] + [pkg])
-
-            returncode, output = self._run_command(
-                container,
-                command,
-                stdout=False,
-                stderr=True,
-                raise_on_failure=False)
-
-            if returncode:
-                # Checking for environment error
-                environment_error = PIP_ENVIRONMENT_ERROR_PATTERN.search(
-                    output)
-                if environment_error:
-                    self._mmap.measure_int_put(views.DOCKER_ERROR_MEASURE, 1)
-                    self._mmap.record(self._tmap)
-                    raise PipError(error_msg=environment_error.group('error'),
-                                   command=command,
-                                   returncode=returncode)
-                return PipCheckResult(self._packages,
-                                      PipCheckResultType.INSTALL_ERROR,
-                                      output)
->>>>>>> 24ad8750
         return PipCheckResult(self._packages, PipCheckResultType.SUCCESS)
 
     def _check(self, container: docker.models.containers.Container):
